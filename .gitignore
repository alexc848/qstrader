--- conflicted
+++ resolved
@@ -2,10 +2,7 @@
 *.py[co]
 .DS_Store
 __pycache__
-<<<<<<< HEAD
 qstrader/settings.py
-=======
->>>>>>> fc95eebb
 
 # Packages
 *.egg
