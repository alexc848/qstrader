--- conflicted
+++ resolved
@@ -54,20 +54,11 @@
 
     # Set up the backtest
     backtest = Backtest(
-<<<<<<< HEAD
-        tickers, YahooDailyBarPriceHandler, 
-        BuyAndHoldStrategy, PortfolioHandler, 
-        IBSimulatedExecutionHandler,
-        TestPositionSizer, TestRiskManager, 
-        SimpleStatistics,
-        equity=Decimal("500000.00")
-=======
         tickers, price_handler,
         strategy, portfolio_handler,
         execution_handler,
         position_sizer, risk_manager,
         statistics,
         initial_equity
->>>>>>> 36fe8df6
     )
     backtest.simulate_trading()